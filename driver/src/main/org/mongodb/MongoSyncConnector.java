--- conflicted
+++ resolved
@@ -35,11 +35,7 @@
     <T> QueryResult<T> query(final MongoNamespace namespace, MongoFind find, Encoder<Document> queryEncoder,
                              Decoder<T> resultDecoder);
 
-<<<<<<< HEAD
-    <T> QueryResult<T> getMore(final MongoNamespace namespace, GetMore getMore, Decoder<T> resultDecoder);
-=======
-    <T> QueryResult<T> getMore(final MongoNamespace namespace, MongoGetMore getMore, Serializer<T> resultSerializer);
->>>>>>> 7c9c613f
+    <T> QueryResult<T> getMore(final MongoNamespace namespace, MongoGetMore getMore, Decoder<T> resultDecoder);
 
     void killCursors(MongoKillCursor killCursor);
 

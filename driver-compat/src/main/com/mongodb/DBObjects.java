/*
 * Copyright (c) 2008 - 2012 10gen, Inc. <http://10gen.com>
 *
 * Licensed under the Apache License, Version 2.0 (the "License");
 * you may not use this file except in compliance with the License.
 * You may obtain a copy of the License at
 * 
 *   http://www.apache.org/licenses/LICENSE-2.0
 *
 * Unless required by applicable law or agreed to in writing, software
 * distributed under the License is distributed on an "AS IS" BASIS,
 * WITHOUT WARRANTIES OR CONDITIONS OF ANY KIND, either express or implied.
 * See the License for the specific language governing permissions and
 * limitations under the License.
 *
 */

package com.mongodb;

import org.bson.BSONObject;
import org.bson.types.Document;
import org.mongodb.CommandDocument;
import org.mongodb.FieldSelectorDocument;
import org.mongodb.QueryFilterDocument;
import org.mongodb.SortCriteriaDocument;
import org.mongodb.UpdateOperationsDocument;
<<<<<<< HEAD
import org.mongodb.operation.MongoCommand;
=======
import org.mongodb.operation.MongoFieldSelector;
>>>>>>> ff5bd7f1

import java.util.List;
import java.util.Map;

// TODO: Implement these methods
public class DBObjects {
    private DBObjects() {
    }

    public static Document toDocument(final DBObject obj) {
        final Document res = new Document();
        fill(obj, res);
        return res;
    }

    public static Document[] toDocumentArray(final DBObject[] dbObjects) {
        final Document[] res = new Document[dbObjects.length];
        for (int i = 0; i < dbObjects.length; i++) {
            res[i] = toDocument(dbObjects[i]);
        }
        return res;
    }

    public static QueryFilterDocument toQueryFilterDocument(final DBObject obj) {
        final QueryFilterDocument doc = new QueryFilterDocument();
        fill(obj, doc);
        return doc;
    }

    public static FieldSelectorDocument toFieldSelectorDocument(final DBObject fields) {
        if (fields == null) {
            return null;
        }
        final FieldSelectorDocument doc = new FieldSelectorDocument();
        fill(fields, doc);
        return doc;
    }

    public static UpdateOperationsDocument toUpdateOperationsDocument(final DBObject o) {
        if (o == null) {
            return null;
        }

        final UpdateOperationsDocument doc = new UpdateOperationsDocument();
        fill(o, doc);
        return doc;
    }

    public static SortCriteriaDocument toSortCriteriaDocument(final DBObject o) {
        if (o == null) {
            return null;
        }

        final SortCriteriaDocument doc = new SortCriteriaDocument();
        fill(o, doc);
        return doc;
    }

    public static CommandDocument toCommandDocument(final DBObject commandObject) {
        final CommandDocument doc = new CommandDocument();
        fill(commandObject, doc);
        return doc;
    }


    public static CommandResult toCommandResult(final DBObject command, final ServerAddress serverAddress, final Document document) {
        final CommandResult res = new CommandResult(command, serverAddress);
        fill(document, res);
        return res;
    }

    public static BasicDBObject toDBObject(final Document document) {
        final BasicDBObject res = new BasicDBObject();
        fill(document, res);
        return res;
    }

    // TODO: This needs to be recursive, to translate nested DBObject and DBList and arrays...
    private static void fill(final DBObject obj, final Document document) {
        for (final String key : obj.keySet()) {
            final Object value = obj.get(key);
            if (value instanceof List) {
               document.put(key, value);
            }
            else if (value instanceof BSONObject) {
                final Document nestedDocument = new Document();
                fill((DBObject) value, nestedDocument);
                document.put(key, nestedDocument);
            }
            else {
                document.put(key, obj.get(key));
            }
        }
    }

    private static void fill(final Document document, final DBObject obj) {
        for (final Map.Entry<String, Object> cur : document.entrySet()) {
            if (cur.getValue() instanceof List) {
                obj.put(cur.getKey(), cur.getValue());
            }
            else if (cur.getValue() instanceof Document) {
                final DBObject nestedObj = new BasicDBObject();
                fill((Document) cur.getValue(), nestedObj);
                obj.put(cur.getKey(), nestedObj);
            }
            else {
                obj.put(cur.getKey(), cur.getValue());
            }
        }
    }
}<|MERGE_RESOLUTION|>--- conflicted
+++ resolved
@@ -24,11 +24,6 @@
 import org.mongodb.QueryFilterDocument;
 import org.mongodb.SortCriteriaDocument;
 import org.mongodb.UpdateOperationsDocument;
-<<<<<<< HEAD
-import org.mongodb.operation.MongoCommand;
-=======
-import org.mongodb.operation.MongoFieldSelector;
->>>>>>> ff5bd7f1
 
 import java.util.List;
 import java.util.Map;
@@ -39,13 +34,13 @@
     }
 
     public static Document toDocument(final DBObject obj) {
-        final Document res = new Document();
+        Document res = new Document();
         fill(obj, res);
         return res;
     }
 
     public static Document[] toDocumentArray(final DBObject[] dbObjects) {
-        final Document[] res = new Document[dbObjects.length];
+        Document[] res = new Document[dbObjects.length];
         for (int i = 0; i < dbObjects.length; i++) {
             res[i] = toDocument(dbObjects[i]);
         }
@@ -53,7 +48,7 @@
     }
 
     public static QueryFilterDocument toQueryFilterDocument(final DBObject obj) {
-        final QueryFilterDocument doc = new QueryFilterDocument();
+        QueryFilterDocument doc = new QueryFilterDocument();
         fill(obj, doc);
         return doc;
     }
@@ -62,7 +57,7 @@
         if (fields == null) {
             return null;
         }
-        final FieldSelectorDocument doc = new FieldSelectorDocument();
+        FieldSelectorDocument doc = new FieldSelectorDocument();
         fill(fields, doc);
         return doc;
     }
@@ -72,7 +67,7 @@
             return null;
         }
 
-        final UpdateOperationsDocument doc = new UpdateOperationsDocument();
+        UpdateOperationsDocument doc = new UpdateOperationsDocument();
         fill(o, doc);
         return doc;
     }
@@ -82,39 +77,39 @@
             return null;
         }
 
-        final SortCriteriaDocument doc = new SortCriteriaDocument();
+        SortCriteriaDocument doc = new SortCriteriaDocument();
         fill(o, doc);
         return doc;
     }
 
     public static CommandDocument toCommandDocument(final DBObject commandObject) {
-        final CommandDocument doc = new CommandDocument();
+        CommandDocument doc = new CommandDocument();
         fill(commandObject, doc);
         return doc;
     }
 
 
-    public static CommandResult toCommandResult(final DBObject command, final ServerAddress serverAddress, final Document document) {
-        final CommandResult res = new CommandResult(command, serverAddress);
+    public static CommandResult toCommandResult(DBObject command, ServerAddress serverAddress, final Document document) {
+        CommandResult res = new CommandResult(command, serverAddress);
         fill(document, res);
         return res;
     }
 
     public static BasicDBObject toDBObject(final Document document) {
-        final BasicDBObject res = new BasicDBObject();
+        BasicDBObject res = new BasicDBObject();
         fill(document, res);
         return res;
     }
 
     // TODO: This needs to be recursive, to translate nested DBObject and DBList and arrays...
     private static void fill(final DBObject obj, final Document document) {
-        for (final String key : obj.keySet()) {
-            final Object value = obj.get(key);
+        for (String key : obj.keySet()) {
+            Object value = obj.get(key);
             if (value instanceof List) {
                document.put(key, value);
             }
             else if (value instanceof BSONObject) {
-                final Document nestedDocument = new Document();
+                Document nestedDocument = new Document();
                 fill((DBObject) value, nestedDocument);
                 document.put(key, nestedDocument);
             }
@@ -125,12 +120,12 @@
     }
 
     private static void fill(final Document document, final DBObject obj) {
-        for (final Map.Entry<String, Object> cur : document.entrySet()) {
+        for (Map.Entry<String, Object> cur : document.entrySet()) {
             if (cur.getValue() instanceof List) {
                 obj.put(cur.getKey(), cur.getValue());
             }
             else if (cur.getValue() instanceof Document) {
-                final DBObject nestedObj = new BasicDBObject();
+                DBObject nestedObj = new BasicDBObject();
                 fill((Document) cur.getValue(), nestedObj);
                 obj.put(cur.getKey(), nestedObj);
             }
